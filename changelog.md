--- conflicted
+++ resolved
@@ -7,19 +7,17 @@
 
 ## [Unreleased]
 
-<<<<<<< HEAD
-## [0.2.1] - 2024-04-08
+## [0.2.2] - 2024-04-16
 
 ### Changed
 
 - Concatenate reply message text to the main prompt.
-=======
+
 ## [0.2.1] - 2024-04-01
 
 ### Added:
 - Functionality for periodically report application operational status to the monitoring system by invoking a specific 
 webhook.
->>>>>>> 1fe65130
 
 ## [0.2.0] - 2024-02-25
 
